--- conflicted
+++ resolved
@@ -12,14 +12,11 @@
 
 pub mod program_vector;
 pub mod sample_buffer;
-<<<<<<< HEAD
 pub mod volts_per_octave;
-
-=======
 pub use ffi::openware_midi_control::{
     OpenWareMidiControl, OpenWareMidiSysexCommand, PatchButtonId, PatchParameterId,
 };
->>>>>>> dbfeed51
+
 use ffi::program_vector::ProgramVector as FfiProgramVector;
 
 use core::{
